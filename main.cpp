--- conflicted
+++ resolved
@@ -32,13 +32,10 @@
           Solid::HyperelasticSolver<2> solid(triangulation, params);
           solid.run();
           */
-<<<<<<< HEAD
           
           //Utils::GridCreator::flow_around_cylinder(triangulation);
           Utils::GridCreator::pipe_flow(triangulation);
-=======
-          Utils::GridCreator::flow_around_cylinder(triangulation);
->>>>>>> 0fb8a669
+
           Fluid::NavierStokes<2> flow(triangulation, params);
           flow.run();
         }
