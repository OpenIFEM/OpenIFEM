--- conflicted
+++ resolved
@@ -136,10 +136,6 @@
                     {
                       if (is_initial)
                         {
-<<<<<<< HEAD
-
-=======
->>>>>>> 2d760293
                           for (unsigned int j = 0; j < dofs_per_cell; ++j)
                             {
                               local_mass[i][j] +=
@@ -349,7 +345,6 @@
           mass_matrix.compress(VectorOperation::add);
           stiffness_matrix.compress(VectorOperation::add);
           damping_matrix.compress(VectorOperation::add);
-<<<<<<< HEAD
 
           // OpenIFEM-SABLE coupling: save system_matrix diagonal for
           // application of added mass effect
@@ -359,8 +354,6 @@
               for (int i = range.first; i < range.second; i++)
                 system_matrix_diagonal.push_back(system_matrix.el(i, i));
             }
-=======
->>>>>>> 2d760293
         }
       system_rhs.compress(VectorOperation::add);
     }
@@ -381,7 +374,6 @@
           // \f$ and the system matrices. This is only done once even in FSI
           // mode.
           assemble_system(true);
-<<<<<<< HEAD
 
           // Save nodal mass in a vector
           std::pair<int, int> range = mass_matrix.local_range();
@@ -402,8 +394,6 @@
               mass_matrix.compress(VectorOperation::add);
             }
 
-=======
->>>>>>> 2d760293
           this->solve(mass_matrix, previous_acceleration, system_rhs);
           this->output_results(time.get_timestep());
         }
