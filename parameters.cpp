--- conflicted
+++ resolved
@@ -222,8 +222,6 @@
                           "true",
                           dealii::Patterns::Bool(),
                           "Apply displacement boundary conditions");
-<<<<<<< HEAD
-=======
         prm.declare_entry("Displacement IDs",
                           "",
                           dealii::Patterns::List(dealii::Patterns::Integer()),
@@ -236,7 +234,6 @@
                           "",
                           dealii::Patterns::List(dealii::Patterns::Double()),
                           "Displacement values");
->>>>>>> 091865ac
         prm.declare_entry("Apply pressure",
                           "true",
                           dealii::Patterns::Bool(),
@@ -258,8 +255,6 @@
       prm.enter_subsection("Boundary conditions");
       {
         applyDisplacement = prm.get_bool("Apply displacement");
-<<<<<<< HEAD
-=======
         if (applyDisplacement)
           {
             std::string raw_input = prm.get("Displacement IDs");
@@ -280,7 +275,6 @@
               dealii::Utilities::string_to_double(parsed_input);
           }
 
->>>>>>> 091865ac
         applyPressure = prm.get_bool("Apply pressure");
         if (applyPressure)
           {
@@ -333,8 +327,6 @@
       Material::parseParameters(prm);
       Time::parseParameters(prm);
       BoundaryConditions::parseParameters(prm);
-<<<<<<< HEAD
-=======
 
       AssertThrow(
         displacementFlags.size() == dimension * displacementIDs.size(),
@@ -344,7 +336,6 @@
         displacementValues.size() == dimension * displacementIDs.size(),
         dealii::ExcMessage("Size of displacement values should equal dimension "
                            "times size of displacement IDs!"));
->>>>>>> 091865ac
     }
   }
 }